<<<<<<< HEAD
use crate::term::{Book, Name, RulePat};
=======
use crate::term::{Book, Pattern};
>>>>>>> 1ed2ef4e

impl Book {
  /// Resolve Constructor names inside rule patterns.
  /// When parsing a rule we don't have all the constructors yet,
  /// so no way to know if a particular name belongs to a constructor or is a matched variable.
  /// Therefore we must do it later, here.
  pub fn resolve_ctrs_in_pats(&mut self) {
    for def in self.defs.values_mut() {
      for rule in &mut def.rules {
        for pat in &mut rule.pats {
<<<<<<< HEAD
          pat.resolve_ctrs(&|nam| self.ctrs.contains_key(nam));
=======
          if let Pattern::Var(nam) = &pat {
            if self.ctrs.contains_key(nam) {
              *pat = Pattern::Ctr(nam.clone(), vec![])
            }
          }
>>>>>>> 1ed2ef4e
        }
      }
    }
  }
}

impl RulePat {
  pub fn resolve_ctrs(&mut self, is_ctr: &impl Fn(&Name) -> bool) {
    match self {
      RulePat::Var(nam) => {
        if is_ctr(nam) {
          *self = RulePat::Ctr(nam.clone(), vec![])
        }
      }
      RulePat::Ctr(_, args) => {
        for arg in args {
          arg.resolve_ctrs(is_ctr);
        }
      }
      RulePat::Num(_) => (),
    }
  }
}<|MERGE_RESOLUTION|>--- conflicted
+++ resolved
@@ -1,8 +1,4 @@
-<<<<<<< HEAD
-use crate::term::{Book, Name, RulePat};
-=======
-use crate::term::{Book, Pattern};
->>>>>>> 1ed2ef4e
+use crate::term::{Book, Name, Pattern};
 
 impl Book {
   /// Resolve Constructor names inside rule patterns.
@@ -13,35 +9,28 @@
     for def in self.defs.values_mut() {
       for rule in &mut def.rules {
         for pat in &mut rule.pats {
-<<<<<<< HEAD
           pat.resolve_ctrs(&|nam| self.ctrs.contains_key(nam));
-=======
-          if let Pattern::Var(nam) = &pat {
-            if self.ctrs.contains_key(nam) {
-              *pat = Pattern::Ctr(nam.clone(), vec![])
-            }
-          }
->>>>>>> 1ed2ef4e
         }
       }
     }
   }
 }
 
-impl RulePat {
+impl Pattern {
   pub fn resolve_ctrs(&mut self, is_ctr: &impl Fn(&Name) -> bool) {
     match self {
-      RulePat::Var(nam) => {
+      Pattern::Var(nam) => {
         if is_ctr(nam) {
-          *self = RulePat::Ctr(nam.clone(), vec![])
+          *self = Pattern::Ctr(nam.clone(), vec![])
         }
       }
-      RulePat::Ctr(_, args) => {
+      Pattern::Ctr(_, args) => {
         for arg in args {
           arg.resolve_ctrs(is_ctr);
         }
       }
-      RulePat::Num(_) => (),
+      Pattern::Num(_) => (),
+      Pattern::Tup(_, _) => (),
     }
   }
 }